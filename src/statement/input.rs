--- conflicted
+++ resolved
@@ -39,18 +39,6 @@
         T: ?Sized,
         'b: 'c,
     {
-<<<<<<< HEAD
-        if parameter_index as usize >= self.param_ind_buffers.len() {
-            let new_size: usize = max(parameter_index as usize + 1, self.param_ind_buffers.len());
-            self.param_ind_buffers.resize(new_size, 0);
-        }
-
-        if value.value_ptr() == 0 as *const Self as ffi::SQLPOINTER {
-            self.param_ind_buffers[parameter_index as usize] = ffi::SQL_NULL_DATA;
-        } else {
-            self.param_ind_buffers[parameter_index as usize] = value.column_size() as ffi::SQLLEN;
-        }
-=======
         let ind = if value.value_ptr() == 0 as *const Self as ffi::SQLPOINTER {
             ffi::SQL_NULL_DATA
         } else {
@@ -58,7 +46,6 @@
         };
 
         let ind_ptr = self.param_ind_buffers.alloc(parameter_index as usize, ind);
->>>>>>> c099350f
 
         self.raii
             .bind_input_parameter(parameter_index, value, ind_ptr)
